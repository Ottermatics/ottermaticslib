from ottermatics.configuration import Configuration, otterize
from ottermatics.properties import *
from ottermatics.common import *
import matplotlib
import random
import attr
import numpy
import inspect
import sys
import uuid
import json,hashlib

# One Material To Merge Them All
from PyNite import Material as PyNiteMat
from sectionproperties.pre.pre import Material as SecMat

SectionMaterial = SecMat.mro()[0]

ALL_MATERIALS = []
METALS = []
PLASTICS = []
CERAMICS = []


CMAP = matplotlib.cm.get_cmap("viridis")


def random_color():
    return CMAP(random.randint(0, 255))

def ih(val):
    """ignore hash"""
    return ''


@otterize(hash=False)
class SolidMaterial(SectionMaterial, PyNiteMat.Material, Configuration):
    """A class to hold physical properties of solid structural materials and act as both a section property material and a pynite material"""

    __metaclass__ = SecMat

    name: str = attr.ib(default="solid material")
<<<<<<< HEAD
    color: float = attr.ib(default=random_color())
=======
    color: float = attr.ib(factory=random_color,hash=False,eq=ih)
>>>>>>> 77d4bf51

    # Structural Properties
    density: float = attr.ib(default=1.0)
    elastic_modulus: float = attr.ib(default=1e8)  # Pa
    in_shear_modulus: float = attr.ib(default=None)
    yield_strength: float = attr.ib(default=1e6)  # Pa
    tensile_strength_ultimate: float = attr.ib(default=2e6)  # Pa
    hardness: float = attr.ib(default=10)  # rockwell
    izod: float = attr.ib(default=100)
    poissons_ratio: float = attr.ib(default=0.30)

    # Thermal Properties
    melting_point: float = attr.ib(default=1000 + 273)  # K
    maxium_service_temp: float = attr.ib(default=500 + 273)  # K
    thermal_conductivity: float = attr.ib(default=10)  # W/mK
    specific_heat: float = attr.ib(default=1000)  # J/kgK
    thermal_expansion: float = attr.ib(default=10e-6)  # m/mK

    # Electrical Properties
    electrical_resistitivity: float = attr.ib(default=1e-8)  # ohm-m

    # Economic Properties
    cost_per_kg: float = attr.ib(default=1.0)  # dollar per kg

    # Saftey Properties
    factor_of_saftey: float = attr.ib(default=1.5)

    _unique_id: str = None

    @classmethod
    def pre_compile(cls):
        cls.color = random_color()

    @property
    def E(self) -> float:
        return self.elastic_modulus

    @property
    def G(self) -> float:
        return self.shear_modulus

    @property
    def nu(self) -> float:
        return self.poissons_ratio

    @property
    def rho(self) -> float:
        return self.density

    @property
    def shear_modulus(self) -> float:
        """Shear Modulus"""
        if self.in_shear_modulus:
            return self.in_shear_modulus
        # hello defaults
        return self.E / (2.0 * (1 + self.poissons_ratio))

    @property
    def yield_stress(self) -> float:
        return self.yield_strength

    @property
    def ultimate_stress(self) -> float:
        return self.tensile_strength_ultimate

    @inst_vectorize
    def von_mises_stress_max(self, normal_stress, shear_stress):
        a = normal_stress / 2.0
        b = numpy.sqrt(a**2.0 + shear_stress**2.0)
        v1 = a - b
        v2 = a + b
        vout = v1 if abs(v1) > abs(v2) else v2
        return vout

    @property
    def allowable_stress(self) -> float:
        return self.yield_stress / self.factor_of_saftey

    @property
    def unique_id(self):
        if self._unique_id is None:
            uid = str(uuid.uuid4())
            self._unique_id = f"{self.name}_{uid}"
        return self._unique_id

    def __hash__(self):
        """a stable hash that ignores name, color and unique id, ie only the material properties are the same if two hashes are the equal"""
        #print('hashing...')
        ignore = ['color','_unique_id','name']
        ict = {k:v for k,v in self.input_as_dict.items() if k not in ignore}
        d = hashlib.sha1(json.dumps(ict, sort_keys=True).encode())
        return int(d.hexdigest(),16)    

@otterize(hash=False)
class SS_316(SolidMaterial):
    name: str = attr.ib(default="stainless steel 316")

    # Structural Properties
    density: float = attr.ib(default=8000.0)  # kg/m3
    elastic_modulus: float = attr.ib(default=193e9)  # Pa
    yield_strength: float = attr.ib(default=240e6)  # Pa
    tensile_strength_ultimate: float = attr.ib(default=550e6)  # Pa
    poissons_ratio: float = attr.ib(default=0.30)

    # Thermal Properties
    melting_point: float = attr.ib(default=1370 + 273)  # K
    maxium_service_temp: float = attr.ib(default=870 + 273)  # K
    thermal_conductivity: float = attr.ib(default=16.3)  # W/mK
    specific_heat: float = attr.ib(default=500)  # J/kgK
    thermal_expansion: float = attr.ib(default=16e-6)  # m/mK

    # Electrical Properties
    electrical_resistitivity: float = attr.ib(default=7.4e-7)  # ohm-m

    # Economic Properties
    cost_per_kg: float = attr.ib(default=3.26)  # dollar per kg


@otterize(hash=False)
class ANSI_4130(SolidMaterial):
    name: str = attr.ib(default="steel 4130")

    # Structural Properties
    density: float = attr.ib(default=7872.0)  # kg/m3
    elastic_modulus: float = attr.ib(default=205e9)  # Pa
    yield_strength: float = attr.ib(default=460e6)  # Pa
    tensile_strength_ultimate: float = attr.ib(default=560e6)  # Pa
    poissons_ratio: float = attr.ib(default=0.28)

    # Thermal Properties
    melting_point: float = attr.ib(default=1432 + 273)  # K
    maxium_service_temp: float = attr.ib(default=870 + 273)  # K
    thermal_conductivity: float = attr.ib(default=42.7)  # W/mK
    specific_heat: float = attr.ib(default=477)  # J/kgK
    thermal_expansion: float = attr.ib(default=11.2e-6)  # m/mK

    # Electrical Properties
    electrical_resistitivity: float = attr.ib(default=2.23e-7)  # ohm-m

    # Economic Properties
    cost_per_kg: float = attr.ib(default=2.92)  # dollar per kg


@otterize(hash=False)
class ANSI_4340(SolidMaterial):
    name: str = attr.ib(default="steel 4340")

    # Structural Properties
    density: float = attr.ib(default=7872.0)  # kg/m3
    elastic_modulus: float = attr.ib(default=192e9)  # Pa
    yield_strength: float = attr.ib(default=470e6)  # Pa
    tensile_strength_ultimate: float = attr.ib(default=745e6)  # Pa
    poissons_ratio: float = attr.ib(default=0.28)

    # Thermal Properties
    melting_point: float = attr.ib(default=1427 + 273)  # K
    maxium_service_temp: float = attr.ib(default=830 + 273)  # K
    thermal_conductivity: float = attr.ib(default=44.5)  # W/mK
    specific_heat: float = attr.ib(default=475)  # J/kgK
    thermal_expansion: float = attr.ib(default=13.7e-6)  # m/mK

    # Electrical Properties
    electrical_resistitivity: float = attr.ib(default=2.48e-7)  # ohm-m

    # Economic Properties
    cost_per_kg: float = attr.ib(default=2.23)  # dollar per kg


@otterize(hash=False)
class Aluminum(SolidMaterial):
    name: str = attr.ib(default="aluminum generic")

    # Structural Properties
    density: float = attr.ib(default=2680.0)  # kg/m3
    elastic_modulus: float = attr.ib(default=70.3e9)  # Pa
    yield_strength: float = attr.ib(default=240e6)  # Pa
    tensile_strength_ultimate: float = attr.ib(default=290e6)  # Pa
    poissons_ratio: float = attr.ib(default=0.33)

    # Thermal Properties
    melting_point: float = attr.ib(default=607 + 273)  # K
    maxium_service_temp: float = attr.ib(default=343 + 273)  # K
    thermal_conductivity: float = attr.ib(default=138)  # W/mK
    specific_heat: float = attr.ib(default=880)  # J/kgK
    thermal_expansion: float = attr.ib(default=22.1e-6)  # m/mK

    # Electrical Properties
    electrical_resistitivity: float = attr.ib(default=4.99e-7)  # ohm-m

    # Economic Properties
    cost_per_kg: float = attr.ib(default=1.90)  # dollar per kg


@otterize(hash=False)
class CarbonFiber(SolidMaterial):
    name: str = attr.ib(default="carbon fiber")

    # Structural Properties
    density: float = attr.ib(default=1600.0)  # kg/m3
    elastic_modulus: float = attr.ib(default=140e9)  # Pa
    yield_strength: float = attr.ib(default=686e6)  # Pa
    tensile_strength_ultimate: float = attr.ib(default=919e6)  # Pa
    poissons_ratio: float = attr.ib(default=0.33)

    # Thermal Properties
    melting_point: float = attr.ib(default=300 + 273)  # K
    maxium_service_temp: float = attr.ib(default=150 + 273)  # K
    thermal_conductivity: float = attr.ib(default=250)  # W/mK
    specific_heat: float = attr.ib(default=1100)  # J/kgK
    thermal_expansion: float = attr.ib(default=14.1e-6)  # m/mK

    # Electrical Properties
    electrical_resistitivity: float = attr.ib(default=10000)  # ohm-m

    # Economic Properties
    cost_per_kg: float = attr.ib(default=1.90)  # dollar per kg


@otterize(hash=False)
class Concrete(SolidMaterial):
    name: str = attr.ib(default="concrete")

    # Structural Properties
    density: float = attr.ib(default=2000.0)  # kg/m3
    elastic_modulus: float = attr.ib(default=2.92e9)  # Pa
    yield_strength: float = attr.ib(default=57.9e6)  # Pa
    tensile_strength_ultimate: float = attr.ib(default=0.910e6)  # Pa
    poissons_ratio: float = attr.ib(default=0.26)

    # Thermal Properties
    melting_point: float = attr.ib(default=3000 + 273)  # K
    maxium_service_temp: float = attr.ib(default=3000 + 273)  # K
    thermal_conductivity: float = attr.ib(default=0.5)  # W/mK
    specific_heat: float = attr.ib(default=736)  # J/kgK
    thermal_expansion: float = attr.ib(default=16.41e-6)  # m/mK

    # Electrical Properties
    electrical_resistitivity: float = attr.ib(default=1e6)  # ohm-m

    # Economic Properties
    cost_per_kg: float = attr.ib(default=95.44 / 1000.0)  # dollar per kg


@otterize(hash=False)
class DrySoil(SolidMaterial):
    name: str = attr.ib(default="dry soil")

    # Structural Properties
    density: float = attr.ib(default=1600.0)  # kg/m3
    elastic_modulus: float = attr.ib(default=70.3e9)  # Pa
    yield_strength: float = attr.ib(default=0.0)  # Pa
    tensile_strength_ultimate: float = attr.ib(default=0.0)  # Pa
    poissons_ratio: float = attr.ib(default=0.33)

    # Thermal Properties
    melting_point: float = attr.ib(default=1550 + 273)  # K
    maxium_service_temp: float = attr.ib(default=1450 + 273)  # K
    thermal_conductivity: float = attr.ib(default=0.25)  # W/mK
    specific_heat: float = attr.ib(default=800)  # J/kgK
    thermal_expansion: float = attr.ib(default=16.41e-6)  # m/mK

    # Electrical Properties
    electrical_resistitivity: float = attr.ib(default=1e6)  # ohm-m

    # Economic Properties
    cost_per_kg: float = attr.ib(default=44.78 / 1000.0)  # dollar per kg


@otterize(hash=False)
class WetSoil(SolidMaterial):
    name: str = attr.ib(default="wet soil")

    # Structural Properties
    density: float = attr.ib(default=2080.0)  # kg/m3
    elastic_modulus: float = attr.ib(default=70.3e9)  # Pa
    yield_strength: float = attr.ib(default=0.0)  # Pa
    tensile_strength_ultimate: float = attr.ib(default=0.0)  # Pa
    poissons_ratio: float = attr.ib(default=0.33)

    # Thermal Properties
    melting_point: float = attr.ib(default=1550 + 273)  # K
    maxium_service_temp: float = attr.ib(default=1450 + 273)  # K
    thermal_conductivity: float = attr.ib(default=2.75)  # W/mK
    specific_heat: float = attr.ib(default=1632)  # J/kgK
    thermal_expansion: float = attr.ib(default=16.41e-6)  # m/mK

    # Electrical Properties
    electrical_resistitivity: float = attr.ib(default=940.0)  # ohm-m

    # Economic Properties
    cost_per_kg: float = attr.ib(default=34.44 / 1000.0)  # dollar per kg


@otterize(hash=False)
class Rock(SolidMaterial):
    name: str = attr.ib(default="wet soil")

    # Structural Properties
    density: float = attr.ib(default=2600.0)  # kg/m3
    elastic_modulus: float = attr.ib(default=67e9)  # Pa
    yield_strength: float = attr.ib(default=13e6)  # Pa
    tensile_strength_ultimate: float = attr.ib(default=13e6)  # Pa
    poissons_ratio: float = attr.ib(default=0.26)

    # Thermal Properties
    melting_point: float = attr.ib(default=3000)  # K
    maxium_service_temp: float = attr.ib(default=3000)  # K
    thermal_conductivity: float = attr.ib(default=1.0)  # W/mK
    specific_heat: float = attr.ib(default=2000)  # J/kgK
    thermal_expansion: float = attr.ib(default=16.41e-6)  # m/mK

    # Electrical Properties
    electrical_resistitivity: float = attr.ib(default=1e6)  # ohm-m

    # Economic Properties
    cost_per_kg: float = attr.ib(default=50.44 / 1000.0)  # dollar per kg


@otterize(hash=False)
class Rubber(SolidMaterial):
    name: str = attr.ib(default="rubber")

    # Structural Properties
    density: float = attr.ib(default=1100.0)  # kg/m3
    elastic_modulus: float = attr.ib(default=0.1e9)  # Pa
    yield_strength: float = attr.ib(default=0.248e6)  # Pa
    tensile_strength_ultimate: float = attr.ib(default=0.5e6)  # Pa
    poissons_ratio: float = attr.ib(default=0.33)

    # Thermal Properties
    melting_point: float = attr.ib(default=600 + 273)  # K
    maxium_service_temp: float = attr.ib(default=300 + 273)  # K
    thermal_conductivity: float = attr.ib(default=0.108)  # W/mK
    specific_heat: float = attr.ib(default=2005)  # J/kgK
    thermal_expansion: float = attr.ib(default=100e-6)  # m/mK

    # Electrical Properties
    electrical_resistitivity: float = attr.ib(default=1e13)  # ohm-m

    # Economic Properties
    cost_per_kg: float = attr.ib(default=40.0 / 1000.0)  # dollar per kg


# @attr.s
# class AL_6063(SolidMaterial):
#     name:str = attr.ib(default='aluminum 6063')

#     #Structural Properties
#     density:float = attr.ib(default=2700.0) #kg/m3
#     elastic_modulus:float  = attr.ib(default=192E9) #Pa
#     tensile_strength_yield = attr.ib(default=470E6) #Pa
#     tensile_strength_ultimate:float = attr.ib(default=745E6) #Pa
#     poissons_ratio:float = attr.ib(default=0.28)

#     #Thermal Properties
#     melting_point:float = attr.ib(default=1427+273) #K
#     maxium_service_temp:float = attr.ib(default=830+273) #K
#     thermal_conductivity:float = attr.ib(default=44.5) #W/mK
#     specific_heat:float = attr.ib(default=475) #J/kgK
#     thermal_expansion:float = attr.ib(default = 13.7E-6) #m/mK

#     #Electrical Properties
#     electrical_resistitivity:float = attr.ib(default=2.48E-7) #ohm-m

#     #Economic Properties
#     cost_per_kg:float = attr.ib(default=1.90) #dollar per kg


# @attr.s
# class AL_7075(SolidMaterial):
#     name:str = attr.ib(default='aluminum 7075')

#     #Structural Properties
#     density:float = attr.ib(default=2700.0) #kg/m3
#     elastic_modulus:float  = attr.ib(default=192E9) #Pa
#     tensile_strength_yield = attr.ib(default=470E6) #Pa
#     tensile_strength_ultimate:float = attr.ib(default=745E6) #Pa
#     poissons_ratio:float = attr.ib(default=0.28)

#     #Thermal Properties
#     melting_point:float = attr.ib(default=1427+273) #K
#     maxium_service_temp:float = attr.ib(default=830+273) #K
#     thermal_conductivity:float = attr.ib(default=44.5) #W/mK
#     specific_heat:float = attr.ib(default=475) #J/kgK
#     thermal_expansion:float = attr.ib(default = 13.7E-6) #m/mK

#     #Electrical Properties
#     electrical_resistitivity:float = attr.ib(default=2.48E-7) #ohm-m

#     #Economic Properties
#     cost_per_kg:float = attr.ib(default=1.90) #dollar per kg


ALL_MATERIALS = [
    mat
    for name, mat in inspect.getmembers(sys.modules[__name__])
    if inspect.isclass(mat)
    and issubclass(mat, SolidMaterial)
    and mat is not SolidMaterial
]<|MERGE_RESOLUTION|>--- conflicted
+++ resolved
@@ -40,11 +40,7 @@
     __metaclass__ = SecMat
 
     name: str = attr.ib(default="solid material")
-<<<<<<< HEAD
-    color: float = attr.ib(default=random_color())
-=======
     color: float = attr.ib(factory=random_color,hash=False,eq=ih)
->>>>>>> 77d4bf51
 
     # Structural Properties
     density: float = attr.ib(default=1.0)
